--- conflicted
+++ resolved
@@ -252,8 +252,6 @@
 		/// </value>
 		public WebhookSettings WebhookSettings { get; private set; }
 
-<<<<<<< HEAD
-=======
 		/// <summary>
 		/// Gets the WebhookStats resource.
 		/// </summary>
@@ -262,7 +260,6 @@
 		/// </value>
 		public WebhookStats WebhookStats { get; private set; }
 
->>>>>>> 40be26b0
 		#endregion
 
 		#region CTOR
@@ -377,10 +374,7 @@
 			UnsubscribeGroups = new UnsubscribeGroups(_fluentClient);
 			User = new User(_fluentClient);
 			WebhookSettings = new WebhookSettings(_fluentClient);
-<<<<<<< HEAD
-=======
 			WebhookStats = new WebhookStats(_fluentClient);
->>>>>>> 40be26b0
 			Whitelabel = new Whitelabel(_fluentClient);
 		}
 
